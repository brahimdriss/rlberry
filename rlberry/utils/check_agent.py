from rlberry.envs import Chain
from rlberry.envs.benchmarks.ball_exploration import PBall2D
from rlberry.manager import AgentManager
import numpy as np
from rlberry.seeding import set_external_seed
import tempfile
import os
from rlberry.envs.gym_make import gym_make
import pathlib

<<<<<<< HEAD
#from optuna.samplers import TPESampler
=======
>>>>>>> 552f125b

SEED = 42


def _make_tuple_env(env):
    """
    Help function to get the tuple(ctor,kwargs) corresponding to the env to make.
    """
    if isinstance(
        env, str
    ):  # If env param is a str, we use the corresponding "by default" env, and return it as tuple
        if env == "continuous_state":
            env_ctor = PBall2D
            env_kwargs = {}
        elif env == "discrete_state":
            env_ctor = Chain
            env_kwargs = {}
        elif env == "vectorized_env_continuous":
            env_ctor = gym_make
            env_kwargs = dict(id="CartPole-v0")
        else:
            raise ValueError("The env given in parameter is not implemented")
    elif isinstance(env, tuple):  # If env param is a tuple, return it
        env_ctor = env[0]
        env_kwargs = env[1]
    else:
        raise ValueError("The env given in parameter is not implemented")
    return env_ctor, env_kwargs


def _fit_agent_manager(agent, env="continuous_state", init_kwargs=None):
    """
    Check that the agent is compatible with :class:`~rlberry.manager.AgentManager`.

    Parameters
    ----------
    agent: rlberry agent module
        Agent class to test.
    env: tuple (env_ctor, env_kwargs) or str in {"continuous_state", "discrete_state"}, default="continuous_state"
        if tuple, env is the constructor and keywords of the env on which to test.
        if str in {"continuous_state", "discrete_state","vectorized_env_continuous"}, we use a default Benchmark environment.
    init_kwargs : dict
        Arguments required by the agent's constructor.
    """
    if init_kwargs is None:
        init_kwargs = {}

    train_env = _make_tuple_env(env)
    try:
        agent = AgentManager(
            agent, train_env, fit_budget=5, n_fit=1, seed=SEED, init_kwargs=init_kwargs
        )
        agent.fit()
    except Exception as exc:
        raise RuntimeError("Agent not compatible with Agent Manager") from exc

    return agent


def _fit_agent(agent, env="continuous_state", init_kwargs=None):
    """
    Check that the agent can fit without agentManager.

    Parameters
    ----------
    agent: rlberry agent module
        Agent class to test.
    env: tuple (env_ctor, env_kwargs) or str in {"continuous_state", "discrete_state"}, default="continuous_state"
        if tuple, env is the constructor and keywords of the env on which to test.
        if str in {"continuous_state", "discrete_state","vectorized_env_continuous"}, we use a default Benchmark environment.
    init_kwargs : dict
        Arguments required by the agent's constructor.
    """
    if init_kwargs is None:
        init_kwargs = {}

    train_env = _make_tuple_env(env)
    env = train_env[0](**train_env[1])

    try:
        my_agent = agent(env, **init_kwargs)
        my_agent.fit(10)
    except Exception as exc:
        raise RuntimeError("Agent can not fit without Agent Manager") from exc

    return my_agent


def check_agent_manager(agent, env="continuous_state", init_kwargs=None):
    """
    Check that the agent is compatible with :class:`~rlberry.manager.AgentManager`.

    Parameters
    ----------
    agent: rlberry agent module
        Agent class to test.
    env: tuple (env_ctor, env_kwargs) or str in {"continuous_state", "discrete_state"}, default="continuous_state"
        if tuple, env is the constructor and keywords of the env on which to test.
        if str in {"continuous_state", "discrete_state"}, we use a default Benchmark environment.
    init_kwargs : dict
        Arguments required by the agent's constructor.
    """
    manager = _fit_agent_manager(agent, env, init_kwargs=init_kwargs)
    assert manager is not None


def check_agent_base(agent, env="continuous_state", init_kwargs=None):
    """
    Check that the agent is compatible with :class:`~rlberry.manager.AgentManager`.

    Parameters
    ----------
    agent: rlberry agent module
        Agent class to test.
    env: tuple (env_ctor, env_kwargs) or str in {"continuous_state", "discrete_state"}, default="continuous_state"
        if tuple, env is the constructor and keywords of the env on which to test.
        if str in {"continuous_state", "discrete_state"}, we use a default Benchmark environment.
    init_kwargs : dict
        Arguments required by the agent's constructor.
    """
    agent = _fit_agent(agent, env, init_kwargs=init_kwargs)
    assert agent is not None


def check_agents_almost_equal(agent1, agent2, compare_using="policy", n_checks=5):
    """
    Check that two agents with a fixed global seed are almost equal in the
    sense that their agents give the same actions n_checks times on a given state.

    WARNING: we set a global seed in this check. Ideally an agent should be
    reproducible when rlberry seed is fixed but this is hard to do, in particular
    when using torch.

    Parameters
    ----------
    agent1: rlberry Agent instance
        first agent to be compared
    agent2: rlberry Agent instance
        second agent to be compared
    compare_using: str, default = "policy"
        method that we use to compare the agents. Can be "policy" or "eval" or
        the name of any method implemented by an agent that we can call
        and that return a real number.
    n_checks : int, default=5
        number of checks to do.
    """
    result = True
    set_external_seed(SEED)
    results1 = []
    if compare_using == "policy":
        state = agent1.env.reset()
    for f in range(n_checks):
        # do several tests if there is some randomness.
        if compare_using == "policy":
            results1.append(agent1.policy(state))
        else:
            method_to_call = getattr(agent1, compare_using)
            results1.append(method_to_call())
    set_external_seed(SEED)
    for f in range(n_checks):
        # do several tests if there is some randomness.
        if compare_using == "policy":
            result2 = agent2.policy(state)
        else:
            method_to_call = getattr(agent2, compare_using)
            result2 = method_to_call()
        if not np.all(results1[f] == result2):
            result = False
    return result


def check_fit_additive(agent, env="continuous_state", init_kwargs=None):
    """
    Check that fitting two times with 10 fit budget is the same as fitting
    one time with 20 fit budget.

    Parameters
    ----------
    agent: rlberry agent module
        Agent class to test.
    env: tuple (env_ctor, env_kwargs) or str in ["continuous_state", "discrete_state"], default="continuous_state"
        if tuple, env is the constructor and keywords of the env on which to test.
        if str in ["continuous_state", "discrete_state"], we use a default Benchmark environment.
    init_kwargs : dict
        Arguments required by the agent's constructor.
    """
    if init_kwargs is None:
        init_kwargs = {}
    init_kwargs["seeder"] = SEED
    train_env = _make_tuple_env(env)

    set_external_seed(SEED)
    agent1 = agent(train_env, **init_kwargs)
    agent1.fit(10)
    agent1.fit(10)

    set_external_seed(SEED)
    agent2 = agent(train_env, **init_kwargs)
    agent2.fit(20)

    result = check_agents_almost_equal(agent1, agent2)

    assert (
        result
    ), "Error: fitting the agent two times for 10 steps is not equivalent to fitting it one time for 20 steps."


def check_save_load(agent, env="continuous_state", init_kwargs=None):
    _check_save_load_with_manager(agent, env, init_kwargs)
    _check_save_load_without_manager(agent, env, init_kwargs)


def _check_save_load_with_manager(agent, env="continuous_state", init_kwargs=None):
    """
    Check that the agent save a non-empty file and can load.

    Parameters
    ----------
    agent: rlberry agent module
        Agent class to test.
    env: tuple (env_ctor, env_kwargs) or str in {"continuous_state", "discrete_state"}, default="continuous_state"
        if tuple, env is the constructor and keywords of the env on which to test.
        if str in {"continuous_state", "discrete_state"}, we use a default Benchmark environment.
    init_kwargs : dict
        Arguments required by the agent's constructor.
    """
    if init_kwargs is None:
        init_kwargs = {}

    train_env_tuple = _make_tuple_env(env)
    with tempfile.TemporaryDirectory() as tmpdirname:
        manager = AgentManager(
            agent,
            train_env_tuple,
            fit_budget=5,
            n_fit=1,
            seed=SEED,
            init_kwargs=init_kwargs,
            output_dir=tmpdirname,
        )
        test_env = train_env_tuple[0](**train_env_tuple[1])

        manager.fit(3)

        # test individual agents save and load
        assert (
            os.path.getsize(str(manager.output_dir_) + "/agent_handlers/idx_0.pickle")
            > 1
        ), "The saved file is empty."
        try:
            manager.load(str(manager.output_dir_) + "/agent_handlers/idx_0.pickle")
        except Exception:
            raise RuntimeError("Failed to load the agent file.")

        # test agentManager save and load
        manager.save()
        assert os.path.exists(tmpdirname)

        path_to_load = next(pathlib.Path(tmpdirname).glob("**/*.pickle"))
        loaded_agent_manager = AgentManager.load(path_to_load)
        assert loaded_agent_manager

        # test with first agent of the manager
        observation = test_env.reset()
        for tt in range(50):
            action = loaded_agent_manager.get_agent_instances()[0].policy(observation)
            next_observation, reward, done, info = test_env.step(action)
            if done:
                next_observation = test_env.reset()
            observation = next_observation


def _check_save_load_without_manager(agent, env="continuous_state", init_kwargs=None):
    """
    Check that the agent save a non-empty file and can load.

    Parameters
    ----------
    agent: rlberry agent module
        Agent class to test.
    env: tuple (env_ctor, env_kwargs) or str in {"continuous_state", "discrete_state"}, default="continuous_state"
        if tuple, env is the constructor and keywords of the env on which to test.
        if str in {"continuous_state", "discrete_state"}, we use a default Benchmark environment.
    init_kwargs : dict
        Arguments required by the agent's constructor.
    """
    if init_kwargs is None:
        init_kwargs = {}

    train_env_tuple = _make_tuple_env(env)
    with tempfile.TemporaryDirectory() as tmpdirname:
        my_agent = _fit_agent(agent, train_env_tuple, init_kwargs)
        train_env = my_agent.env
        test_env = train_env_tuple[0](**train_env_tuple[1])

        my_agent.fit(3)

        saving_path = tmpdirname + "/agent_test.pickle"

        # test agentManager save and load
        my_agent.save(saving_path)
        assert os.path.exists(tmpdirname)

        params_for_loader = dict(env=train_env)

        # extract the class name to check if we need to add some param to load
        try:
            from rlberry.agents.stable_baselines.stable_baselines import (
                StableBaselinesAgent,
            )

            if issubclass(agent, StableBaselinesAgent):
                params_for_loader["algo_cls"] = init_kwargs["algo_cls"]
        except ModuleNotFoundError:
            pass

        loaded_agent = agent.load(saving_path, **params_for_loader)
        assert loaded_agent

        # test the agent
        observation = test_env.reset()
        for tt in range(50):
            action = loaded_agent.policy(observation)
            next_observation, reward, done, info = test_env.step(action)
            if done:
                next_observation = test_env.reset()
            observation = next_observation


def check_seeding_agent(agent, env=None, continuous_state=False, init_kwargs=None):
    """
    Check that the agent is reproducible.

    Parameters
    ----------
    agent: rlberry agent module
        Agent class to test.
    env: tuple (env_ctor, env_kwargs) or str in {"continuous_state", "discrete_state"}, default="continuous_state"
        if tuple, env is the constructor and keywords of the env on which to test.
        if str in {"continuous_state", "discrete_state"}, we use a default Benchmark environment.
    init_kwargs : dict
        Arguments required by the agent's constructor.
    """
    agent1 = _fit_agent_manager(agent, env, init_kwargs=init_kwargs)
    agent2 = _fit_agent_manager(agent, env, init_kwargs=init_kwargs)

    result = check_agents_almost_equal(
        agent1.agent_handlers[0], agent2.agent_handlers[0]
    )

    assert result, "Agent not reproducible (same seed give different results)"


def check_multi_fit(agent, env="continuous_state", init_kwargs=None):
    """
    Check that fitting two times with budget greater than n_step (buffer size) is working.

    Parameters
    ----------
    agent: rlberry agent module
        Agent class to test.
    env: tuple (env_ctor, env_kwargs) or str in ["continuous_state", "discrete_state"], default="continuous_state"
        if tuple, env is the constructor and keywords of the env on which to test.
        if str in ["continuous_state", "discrete_state"], we use a default Benchmark environment.
    init_kwargs : dict
        Arguments required by the agent's constructor.
    """
    if init_kwargs is None:
        init_kwargs = {}

    init_kwargs["seeder"] = SEED
    train_env_d = _make_tuple_env(env)
    train_env = train_env_d[0](**train_env_d[1])

    test_load_env_d = _make_tuple_env(env)
    test_load_env = test_load_env_d[0](**test_load_env_d[1])

    agent1 = agent(train_env, **init_kwargs)

    try:  # stableBaselines don't have get_params()
        if "n_steps" in agent1.get_params():
            agent1.n_steps = 3
    except:
        pass

    agent1.fit(13)
    agent1.fit(13)

    # test
    state = test_load_env.reset()
    for tt in range(50):
        action = agent1.policy(state)
        next_s, _, done, test = test_load_env.step(action)
        if done:
            break
        state = next_s


def check_vectorized_env_agent(
    agent, env="vectorized_env_continuous", agent_init_kwargs=None
):
    """
    Check that (multi-)fitting vectorized_env is working.

    Parameters
    ----------
    agent: rlberry agent module
        Agent class to test.
    env: tuple (env_ctor, env_kwargs) or str "vectorized_env_continuous (default="vectorized_env_continuous")
        if tuple, env is the constructor and keywords of the env on which to test.
        if str in {"continuous_state", "discrete_state","vectorized"}, we use a default Benchmark environment.
    agent_init_kwargs : dict
        Arguments required by the agent's constructor.
    """

    if agent_init_kwargs is None:
        agent_init_kwargs = dict(
            learning_rate=1e-4, optimizer_type="ADAM", n_envs=3, n_steps=30
        )

    if "n_steps" not in agent_init_kwargs or agent_init_kwargs["n_envs"] is None:
        agent_init_kwargs["n_envs"] = 3
    if "n_steps" not in agent_init_kwargs or agent_init_kwargs["n_steps"] is None:
        agent_init_kwargs["n_steps"] = 3

    agent_init_kwargs["seeder"] = SEED

    env_d = _make_tuple_env(env)
    train_env = env_d[0](**env_d[1])
    test_env = env_d[0](**env_d[1])

    agent1 = agent(train_env, **agent_init_kwargs)
    agent1.fit(13)
    agent1.fit(13)

    # test the agent
    state = test_env.reset()
    for tt in range(50):
        action = agent1.policy(state)
        next_s, _, done, test = test_env.step(action)
        if done:
            break
        state = next_s


def check_rl_agent(agent, env="continuous_state", init_kwargs=None):
    """
    Check agent manager compatibility  and check reproducibility/seeding.
    Raises an exception if a check fails.

    Parameters
    ----------
    agent: rlberry agent module
        Agent class to test.
    env: tuple (env_ctor, env_kwargs) or str in {"continuous_state", "discrete_state"}, default="continuous_state"
        if tuple, env is the constructor and keywords of the env on which to test.
        if str in {"continuous_state", "discrete_state"}, we use a default Benchmark environment.
    init_kwargs : dict
        Arguments required by the agent's constructor.

    Examples
    --------
    >>> from rlberry.agents import UCBVIAgent
    >>> from rlberry.utils import check_rl_agent
    >>> check_rl_agent(UCBVIAgent) # which does not return an error.
    """
    check_agent_manager(
        agent, env, init_kwargs=init_kwargs
    )  # check manager compatible.
    check_agent_base(agent, env, init_kwargs=init_kwargs)  # check without manager
    check_seeding_agent(agent, env, init_kwargs=init_kwargs)  # check reproducibility
    check_fit_additive(agent, env, init_kwargs=init_kwargs)
    check_save_load(agent, env, init_kwargs=init_kwargs)
    check_multi_fit(agent, env, init_kwargs=init_kwargs)


def check_rlberry_agent(agent, env="continuous_state", init_kwargs=None):
    """
    Companion to check_rl_agent, contains additional tests. It is not mandatory
    for an agent to satisfy this check but satisfying this check give access to
    additional features in rlberry.

    Parameters
    ----------
    agent: rlberry agent module
        Agent class to test.
    env: tuple (env_ctor, env_kwargs) or str in {"continuous_state", "discrete_state"}, default="continuous_state"
        if tuple, env is the constructor and keywords of the env on which to test.
        if str in {"continuous_state", "discrete_state"}, we use a default Benchmark environment.
    init_kwargs : dict
        Arguments required by the agent's constructor.

    Examples
    --------
    >>> from rlberry.agents import UCBVIAgent
    >>> from rlberry.utils import check_rl_agent
    >>> check_rl_agent(UCBVIAgent) #
    """
    manager = _fit_agent_manager(agent, env, init_kwargs=init_kwargs).agent_handlers[0]
    try:
        params = manager.get_params()
    except Exception:
        raise RuntimeError("Fail to call get_params on the agent.")


def check_hyperparam_optimisation_agent(
    agent, env="continuous_state", init_kwargs=None
):
    """
    Check hyperparameter optimisation compatibility with manager
    Raises an exception if a check fails.

    Parameters
    ----------
    agent: rlberry agent module
        Agent class to test.
    env: tuple (env_ctor, env_kwargs) or str in {"continuous_state", "discrete_state"}, default="continuous_state"
        if tuple, env is the constructor and keywords of the env on which to test.
        if str in {"continuous_state", "discrete_state"}, we use a default Benchmark environment.
    init_kwargs : dict
        Arguments required by the agent's constructor.

    """
    _test_hyperparam_optim_tpe(agent, env, init_kwargs=init_kwargs)
    _test_hyperparam_optim_grid(agent, env, init_kwargs=init_kwargs)
    _test_hyperparam_optim_cmaes(agent, env, init_kwargs=init_kwargs)
    _test_discount_optimization(agent, env, init_kwargs=init_kwargs)
    _test_hyperparam_optim_random(
        "thread", None, 1.0, agent, env, init_kwargs=init_kwargs
    )


def _test_hyperparam_optim_tpe(agent, env="continuous_state", init_kwargs=None):
    from optuna.samplers import TPESampler

    # Define trainenv
    if init_kwargs is None:
        init_kwargs = {}
    init_kwargs["seeder"] = SEED
    train_env = _make_tuple_env(env)

    # Run AgentManager
    stats_agent = AgentManager(
        agent,
        train_env,
        fit_budget=1,
        init_kwargs={},
        eval_kwargs={"eval_horizon": 5},
        n_fit=4,
    )

    # test hyperparameter optimization with TPE sampler
    # using hyperopt default values
    sampler_kwargs = TPESampler.hyperopt_parameters()
    stats_agent.optimize_hyperparams(sampler_kwargs=sampler_kwargs, n_trials=5)
    stats_agent.clear_output_dir()


def _test_hyperparam_optim_grid(agent, env="continuous_state", init_kwargs=None):
    # Define trainenv
    if init_kwargs is None:
        init_kwargs = {}
    init_kwargs["seeder"] = SEED
    train_env = _make_tuple_env(env)

    # Run AgentManager
    stats_agent = AgentManager(
        agent,
        train_env,
        init_kwargs={},
        fit_budget=1,
        eval_kwargs={"eval_horizon": 5},
        n_fit=4,
    )

    # test hyperparameter optimization with grid sampler
    search_space = {"hyperparameter1": [1, 2, 3], "hyperparameter2": [-5, 0, 5]}
    sampler_kwargs = {"search_space": search_space}
    stats_agent.optimize_hyperparams(
        n_trials=3 * 3, sampler_method="grid", sampler_kwargs=sampler_kwargs
    )
    stats_agent.clear_output_dir()


def _test_hyperparam_optim_cmaes(agent, env="continuous_state", init_kwargs=None):
    # Define trainenv
    if init_kwargs is None:
        init_kwargs = {}
    init_kwargs["seeder"] = SEED
    train_env = _make_tuple_env(env)

    # Run AgentManager
    stats_agent = AgentManager(
        agent,
        train_env,
        init_kwargs={},
        fit_budget=1,
        eval_kwargs={"eval_horizon": 5},
        n_fit=2,
    )

    # test hyperparameter optimization with CMA-ES sampler
    stats_agent.optimize_hyperparams(sampler_method="cmaes", n_trials=3)
    stats_agent.clear_output_dir()


def _test_discount_optimization(agent, env="continuous_state", init_kwargs=None):
    # Define trainenv
    if init_kwargs is None:
        init_kwargs = {}
    init_kwargs["seeder"] = SEED
    train_env = _make_tuple_env(env)

    vi_params = {"gamma": 0.1, "epsilon": 1e-3}

    vi_stats = AgentManager(
        agent,
        train_env,
        fit_budget=0,
        eval_kwargs=dict(eval_horizon=20),
        init_kwargs=vi_params,
        n_fit=2,
        seed=123,
    )

    vi_stats.optimize_hyperparams(
        n_trials=3, n_fit=1, sampler_method="random", pruner_method="none"
    )

    assert vi_stats.optuna_study
    vi_stats.clear_output_dir()


def _test_hyperparam_optim_random(
    parallelization,
    custom_eval_function,
    fit_fraction,
    agent,
    env="continuous_state",
    init_kwargs=None,
):
    # Define trainenv
    if init_kwargs is None:
        init_kwargs = {}
    init_kwargs["seeder"] = SEED
    train_env = _make_tuple_env(env)

    # Run AgentManager
    stats_agent = AgentManager(
        agent,
        train_env,
        init_kwargs={},
        fit_budget=1,
        eval_kwargs={"eval_horizon": 5},
        n_fit=2,
        parallelization=parallelization,
    )

    # test hyperparameter optimization with random sampler
    stats_agent.optimize_hyperparams(
        sampler_method="random",
        n_trials=3,
        optuna_parallelization=parallelization,
        custom_eval_function=custom_eval_function,
        fit_fraction=fit_fraction,
    )
    stats_agent.clear_output_dir()<|MERGE_RESOLUTION|>--- conflicted
+++ resolved
@@ -8,10 +8,6 @@
 from rlberry.envs.gym_make import gym_make
 import pathlib
 
-<<<<<<< HEAD
-#from optuna.samplers import TPESampler
-=======
->>>>>>> 552f125b
 
 SEED = 42
 
