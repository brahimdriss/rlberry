import logging
import numpy as np
import pandas as pd
from collections import deque
from typing import Optional
from timeit import default_timer as timer
from rlberry import check_packages
from rlberry import metadata_utils

if check_packages.TENSORBOARD_INSTALLED:
    from torch.utils.tensorboard import SummaryWriter

logger = logging.getLogger(__name__)


class DefaultWriter:
    """
    Default writer to be used by the agents, optionally wraps an instance of tensorboard.SummaryWriter.

    Can be used in the fit() method of the agents, so
    that training data can be handled by AgentManager and RemoteAgentManager.

    Parameters
    ----------
    name : str
        Name of the writer.
    log_interval : int
        Minimum number of seconds between consecutive logs (with logging module).
    tensorboard_kwargs : Optional[dict]
        Parameters for tensorboard SummaryWriter. If provided, DefaultWriter
        will behave as tensorboard.SummaryWriter, and will keep utilities to handle
        data added with the add_scalar method.
    execution_metadata : metadata_utils.ExecutionMetadata
        Execution metadata about the object that is using the writer.
    maxlen : Optional[int], default: None
        If given, data stored by self._data (accessed through the property self.data) is limited
        to `maxlen` entries.
    maxlen_by_tag: Optional[dict], default: {}
        If given, applies the maxlen logic tag by tag, using the above maxlen as default.
    """

    def __init__(
        self,
        name: str,
        log_interval: int = 3,
        tensorboard_kwargs: Optional[dict] = None,
        execution_metadata: Optional[metadata_utils.ExecutionMetadata] = None,
        maxlen: Optional[int] = None,
        maxlen_by_tag: Optional[dict] = {},
    ):
        self._name = name
        self._log_interval = log_interval
        self._execution_metadata = execution_metadata
        self._data = None
        self._time_last_log = None
        self._log_time = True
        self._maxlen = maxlen
        self._maxlen_by_tag = maxlen_by_tag
        self.reset()

        # initialize tensorboard
        if (tensorboard_kwargs is not None) and (
            not check_packages.TENSORBOARD_INSTALLED
        ):
            logger.warning(
                "[DefaultWriter]: received tensorboard_kwargs, but tensorboard is not installed."
            )
        self._tensorboard_kwargs = tensorboard_kwargs
        self._tensorboard_logdir = None
        self._summary_writer = None
        if (tensorboard_kwargs is not None) and check_packages.TENSORBOARD_INSTALLED:
            self._summary_writer = SummaryWriter(**self._tensorboard_kwargs)
            self._tensorboard_logdir = self._summary_writer.get_logdir()

    def reset(self):
        """Clear data."""
        self._data = dict()
        self._initial_time = timer()
        self._time_last_log = timer()

    @property
    def summary_writer(self):
        return self._summary_writer

    @property
    def data(self):
        df = pd.DataFrame(columns=("name", "tag", "value", "global_step"))
        for tag in self._data:
            df = pd.concat([df, pd.DataFrame(self._data[tag])], ignore_index=True)
        return df

    def read_tag_value(self, tag, main_tag: str = ""):
        full_tag = str(main_tag) + "_" + str(tag) if str(main_tag) else str(tag)
        return self._data[full_tag]["value"]

    def read_first_tag_value(self, tag, main_tag: str = ""):
        full_tag = str(main_tag) + "_" + str(tag) if str(main_tag) else str(tag)
        return self._data[full_tag]["value"][0]

    def read_last_tag_value(self, tag, main_tag: str = ""):
        full_tag = str(main_tag) + "_" + str(tag) if str(main_tag) else str(tag)
        return self._data[full_tag]["value"][-1]

    def add_scalar(
        self,
        tag: str,
        scalar_value: float,
        global_step: Optional[int] = None,
        walltime=None,
        new_style=False,
    ):
        """
        Behaves as SummaryWriter.add_scalar().

        WARNING: 'global_step' can be confusing when a scalar is written at each episode
        and another is written at each iteration. The global step 1 may be associated to
        first episode and first step in environment.

        Parameters
        ----------
        tag : str
            Tag for the scalar.
        scalar_value : float
            Value of the scalar.
        global_step : int
            Step where scalar was added. If None, global steps will no longer be stored
            for the current tag.
        walltime : float
            Optional override default walltime (time.time()) with seconds after epoch of event
        new_style : bool
            Whether to use new style (tensor field) or old
            style (simple_value field). New style could lead to faster data loading.
        """
        if self._summary_writer:
            self._summary_writer.add_scalar(
                tag, scalar_value, global_step, walltime, new_style
            )
        self._add_scalar(tag, scalar_value, global_step)

    def _add_scalar(
        self, tag: str, scalar_value: float, global_step: Optional[int] = None
    ):
        """
        Store scalar value in self._data.
        """
        # Update data structures
        if tag not in self._data:
            self._data[tag] = dict()
<<<<<<< HEAD
            self._data[tag]["name"] = deque(
                maxlen=self._maxlen_by_tag.get(tag, self._maxlen)
            )
            self._data[tag]["tag"] = deque(
                maxlen=self._maxlen_by_tag.get(tag, self._maxlen)
            )
            self._data[tag]["value"] = deque(
                maxlen=self._maxlen_by_tag.get(tag, self._maxlen)
            )
            self._data[tag]["global_step"] = deque(
                maxlen=self._maxlen_by_tag.get(tag, self._maxlen)
            )
=======
            self._data[tag]["name"] = deque(maxlen=self._maxlen)
            self._data[tag]["tag"] = deque(maxlen=self._maxlen)
            self._data[tag]["value"] = deque(maxlen=self._maxlen)
            self._data[tag]["global_step"] = deque(maxlen=self._maxlen)
            self._data[tag]["dw_time_elapsed"] = deque(maxlen=self._maxlen)
>>>>>>> 7edeaaaf

        self._data[tag]["name"].append(
            self._name
        )  # used in plots, when aggregating several writers
        self._data[tag]["tag"].append(
            tag
        )  # useful to convert all data to a single DataFrame
        self._data[tag]["value"].append(scalar_value)
        self._data[tag]["dw_time_elapsed"].append(timer() - self._initial_time)
        if global_step is None:
            self._data[tag]["global_step"].append(np.nan)
        else:
            self._data[tag]["global_step"].append(global_step)

        # Log
        if not self._log_time:
            self._log()

    def add_scalars(
        self,
        main_tag: str = "",
        tag_scalar_dict: dict = dict(),
        global_step: Optional[int] = None,
        walltime=None,
    ):
        """
        Behaves as add_scalar, but for a list instead of a single scalar value.

        Note: the tag 'dw_time_elapsed' is reserved and updated internally.
        It logs automatically the number of seconds elapsed

        Parameters
        ----------
        main_tag : string
            The parent name for the tags.
        tag_scalar_dict : dict
            Key-value pair storing the tag and corresponding values.
        global_step : int
            Step where scalar was added. If None, global steps will no longer be stored for the current tag.
        walltime : float
            Optional override default walltime (time.time()) with seconds after epoch of event
        """
        if self._summary_writer:
            self._summary_writer.add_scalars(
                main_tag, tag_scalar_dict, global_step, walltime
            )
        self._add_scalars(main_tag, tag_scalar_dict, global_step)

    def _add_scalars(
        self, main_tag: str, tag_scalar_dict: dict, global_step: Optional[int] = None
    ):
        """
        Store scalar values in self._data.
        """

        for tag, scalar_value in tag_scalar_dict.items():
            full_tag = str(main_tag) + "_" + str(tag) if str(main_tag) else str(tag)
            self._add_scalar(full_tag, scalar_value, global_step)

    def _log(self):
        # time since last log
        t_now = timer()
        time_elapsed = t_now - self._time_last_log
        # log if enough time has passed since the last log
        max_global_step = 0
        if time_elapsed > self._log_interval:
            self._time_last_log = t_now
            message = ""
            for tag in self._data:
                val = self._data[tag]["value"][-1]
                gstep = self._data[tag]["global_step"][-1]
                message += f"{tag} = {val} | "
                if not np.isnan(gstep):
                    max_global_step = max(max_global_step, gstep)

            header = self._name
            if self._execution_metadata:
                header += f"[worker: {self._execution_metadata.obj_worker_id}]"
            message = f"[{header}] | max_global_step = {max_global_step} | " + message
            logger.info(message)

    def __getattr__(self, attr):
        """
        Calls SummaryWriter methods, if self._summary_writer is not None.
        Otherwise, does nothing.
        """
        if attr[:2] == "__":
            raise AttributeError(attr)
        if attr in self.__dict__:
            return getattr(self, attr)
        if self._summary_writer:
            return getattr(self._summary_writer, attr)

        def method(*args, **kwargs):
            pass

        return method

    #
    # For pickle
    #
    def __getstate__(self):
        if self._summary_writer:
            self._summary_writer.close()
        state = self.__dict__.copy()
        return state

    def __setstate__(self, newstate):
        # Re-create summary writer with the same logdir
        if newstate["_summary_writer"]:
            newstate["_tensorboard_kwargs"].update(
                dict(log_dir=newstate["_tensorboard_logdir"])
            )
            newstate["_summary_writer"] = SummaryWriter(
                **newstate["_tensorboard_kwargs"]
            )
        self.__dict__.update(newstate)<|MERGE_RESOLUTION|>--- conflicted
+++ resolved
@@ -146,7 +146,6 @@
         # Update data structures
         if tag not in self._data:
             self._data[tag] = dict()
-<<<<<<< HEAD
             self._data[tag]["name"] = deque(
                 maxlen=self._maxlen_by_tag.get(tag, self._maxlen)
             )
@@ -159,13 +158,6 @@
             self._data[tag]["global_step"] = deque(
                 maxlen=self._maxlen_by_tag.get(tag, self._maxlen)
             )
-=======
-            self._data[tag]["name"] = deque(maxlen=self._maxlen)
-            self._data[tag]["tag"] = deque(maxlen=self._maxlen)
-            self._data[tag]["value"] = deque(maxlen=self._maxlen)
-            self._data[tag]["global_step"] = deque(maxlen=self._maxlen)
-            self._data[tag]["dw_time_elapsed"] = deque(maxlen=self._maxlen)
->>>>>>> 7edeaaaf
 
         self._data[tag]["name"].append(
             self._name
